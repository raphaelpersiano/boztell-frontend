--- conflicted
+++ resolved
@@ -16,6 +16,7 @@
   const [selectedRoomId, setSelectedRoomId] = React.useState<string | null>(null);
   const [showLeadPopup, setShowLeadPopup] = React.useState(false);
   const [showNewChatModal, setShowNewChatModal] = React.useState(false);
+  const [showTemplateModal, setShowTemplateModal] = React.useState(false);
   const [optimisticRoomUpdate, setOptimisticRoomUpdate] = React.useState<{[roomId: string]: any}>({});
   const [refreshingRoom, setRefreshingRoom] = React.useState(false);
   const [pendingRoomSelection, setPendingRoomSelection] = React.useState<{
@@ -37,7 +38,7 @@
   // Auto-select first room when rooms load
   React.useEffect(() => {
     if (!selectedRoomId && rooms.length > 0) {
-      setSelectedRoomId(rooms[0].id);
+      setSelectedRoomId(rooms[0].room_id);
     }
   }, [rooms, selectedRoomId]);
 
@@ -48,9 +49,6 @@
     }
   }, [selectedRoomId, markRoomAsRead]);
 
-<<<<<<< HEAD
-  const selectedRoom = rooms.find(room => room.id === selectedRoomId);
-=======
   // Auto-select room when it appears (from template message sent)
   React.useEffect(() => {
     if (!pendingRoomSelection || !pendingRoomSelection.phone) return;
@@ -86,40 +84,76 @@
   }, [rooms, pendingRoomSelection]);
 
   const selectedRoom = rooms.find(room => room.room_id === selectedRoomId);
->>>>>>> 5f6fcea5
   
   // Apply optimistic updates to selected room
   const displayRoom = selectedRoom && optimisticRoomUpdate[selectedRoomId || ''] 
     ? { ...selectedRoom, ...optimisticRoomUpdate[selectedRoomId || ''] }
     : selectedRoom;
 
+  // Transform displayRoom to match Room type expected by LeadManagementPopup
+  const transformedDisplayRoom = displayRoom ? {
+    id: displayRoom.room_id,
+    phone: displayRoom.room_phone,
+    title: displayRoom.room_title,
+    leads_id: displayRoom.room_leads_id || displayRoom.leads_info?.id || null, // Prioritize direct leads_id field
+    created_at: displayRoom.room_created_at,
+    updated_at: displayRoom.room_updated_at,
+    lead: displayRoom.leads_info ? {
+      id: displayRoom.leads_info.id,
+      name: displayRoom.leads_info.name,
+      phone: displayRoom.leads_info.phone,
+      leads_status: displayRoom.leads_info.leads_status,
+      contact_status: displayRoom.leads_info.contact_status,
+      outstanding: 0,
+      loan_type: '',
+      utm_id: null,
+      created_at: '',
+      updated_at: '',
+    } : undefined,
+    last_message: displayRoom.last_message,
+    last_message_at: displayRoom.last_message_at,
+    unread_count: displayRoom.unread_count,
+    is_assigned: displayRoom.is_assigned,
+  } : null;
+
   const handleSaveLeadPopup = (updatedData?: { lead?: any; roomTitle?: string }) => {
     setShowLeadPopup(false);
     
-    // If we have updated data, apply optimistic update and refresh
+    // If we have updated data, apply optimistic update
     if (updatedData && selectedRoomId) {
       console.log('Lead data updated, applying optimistic update...', updatedData);
       
-      // Apply optimistic update immediately
+      // Apply optimistic update immediately for instant UI feedback
       setOptimisticRoomUpdate(prev => ({
         ...prev,
         [selectedRoomId]: {
-          ...(updatedData.roomTitle && { title: updatedData.roomTitle }),
-          ...(updatedData.lead && { lead: updatedData.lead }),
+          ...(updatedData.roomTitle && { room_title: updatedData.roomTitle }),
+          ...(updatedData.lead && { leads_info: updatedData.lead }),
         }
       }));
       
-      // Force refresh rooms data to sync with database
+      // Optional: Refresh rooms data to sync with database in background
+      // If this fails, we keep the optimistic update so UI doesn't break
+      console.log('📡 Attempting to refresh rooms in background...');
       setRefreshingRoom(true);
-      refetchRooms().then(() => {
-        // Clear optimistic update after real data is loaded
-        setOptimisticRoomUpdate(prev => {
-          const newState = { ...prev };
-          delete newState[selectedRoomId];
-          return newState;
+      refetchRooms()
+        .then(() => {
+          console.log('✅ Rooms refreshed successfully after lead update');
+          // Clear optimistic update after real data is loaded
+          setOptimisticRoomUpdate(prev => {
+            const newState = { ...prev };
+            delete newState[selectedRoomId];
+            return newState;
+          });
+        })
+        .catch((error) => {
+          console.error('⚠️ Failed to refresh rooms after lead update:', error);
+          console.log('ℹ️ Keeping optimistic update - UI will continue to work');
+          // Keep optimistic update - don't clear it since refresh failed
+        })
+        .finally(() => {
+          setRefreshingRoom(false);
         });
-        setRefreshingRoom(false);
-      });
     }
   };
 
@@ -127,12 +161,6 @@
     console.log('🎯 Template sent successfully', { roomId, phoneNumber });
     
     setShowNewChatModal(false);
-<<<<<<< HEAD
-    // Room list will refresh automatically via realtime subscription
-    // Optionally select the new room
-    if (roomId) {
-      setSelectedRoomId(roomId);
-=======
     setShowTemplateModal(false);
     
     // Strategy 1: If we have room_id, check if it exists in current list
@@ -157,7 +185,6 @@
         phone: phoneNumber,
         timestamp: Date.now(),
       });
->>>>>>> 5f6fcea5
     }
     
     // Strategy 2: Refetch and try to find room by phone or room_id
@@ -208,7 +235,26 @@
       });
   };
 
-  // Rooms are already in the correct format from useRealtimeRooms hook
+  // Convert rooms to format expected by ChatSidebar
+  const sidebarRooms = React.useMemo(() => {
+    return rooms.map(room => ({
+      id: room.room_id,
+      phone: room.room_phone,
+      title: room.room_title,
+      last_message: room.last_message,
+      last_message_at: room.last_message_at,
+      unread_count: room.unread_count || 0,
+      created_at: room.room_created_at,
+      updated_at: room.room_updated_at,
+      lead: room.leads_info,
+      leads_id: room.room_leads_id || room.leads_info?.id || null, // Prioritize direct leads_id field
+      participants: room.participants,
+      // Use backend's is_assigned field (more reliable than counting participants)
+      is_assigned: room.is_assigned,
+      assigned_count: room.participants?.length || 0,
+      assigned_agents: room.participants,
+    })) as any[]; // Use any[] temporarily to bypass type check
+  }, [rooms]);
 
   return (
     <ProtectedRoute>
@@ -221,7 +267,7 @@
             userId={user?.id || ''}
             userRole={user?.role || 'agent'}
             onNewChat={() => setShowNewChatModal(true)}
-            rooms={rooms}
+            rooms={sidebarRooms}
             loading={loadingRooms}
           />
 
@@ -257,8 +303,11 @@
               <ChatWindow
                 roomId={selectedRoomId}
                 userId={user?.id || ''}
-                customerPhone={selectedRoom?.phone || undefined}
+                customerPhone={selectedRoom?.room_phone || undefined}
+                roomTitle={selectedRoom?.room_title || undefined}
+                lastMessageAt={selectedRoom?.last_message_at || undefined}
                 onShowLeadPopup={() => setShowLeadPopup(true)}
+                onShowTemplateModal={() => setShowTemplateModal(true)}
               />
             ) : (
               <div className="flex h-full items-center justify-center bg-gray-50">
@@ -327,7 +376,7 @@
           {showLeadPopup && selectedRoomId && (
             <LeadManagementPopup
               roomId={selectedRoomId}
-              room={displayRoom || null}
+              room={transformedDisplayRoom}
               isOpen={showLeadPopup}
               onClose={() => setShowLeadPopup(false)}
               onSave={handleSaveLeadPopup}
@@ -335,13 +384,23 @@
             />
           )}
 
-          {/* New Chat Modal */}
+          {/* New Chat Modal - From Sidebar (empty phone) */}
           <NewChatModal
             isOpen={showNewChatModal}
             onClose={() => setShowNewChatModal(false)}
             onSuccess={handleNewChatSuccess}
             userId={user?.id || ''}
           />
+
+          {/* Template Modal - From ChatWindow (pre-filled phone) */}
+          <NewChatModal
+            isOpen={showTemplateModal}
+            onClose={() => setShowTemplateModal(false)}
+            onSuccess={handleNewChatSuccess}
+            userId={user?.id || ''}
+            prefilledPhone={selectedRoom?.room_phone || undefined}
+            currentRoomId={selectedRoomId || undefined}
+          />
         </div>
       </Layout>
     </ProtectedRoute>
