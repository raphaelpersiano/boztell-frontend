'use client';

import { useEffect, useState, useCallback } from 'react';
import { Socket } from 'socket.io-client';
import type { Room } from '@/types';

// Backend response format
interface BackendRoom {
  room_id: string;
  room_phone: string;
  room_title: string;
  room_created_at: string;
  room_updated_at: string;
  leads_id?: string | null;
  leads_info?: {
    id: string;
    utm_id?: string | null;
    name: string;
    phone: string;
    outstanding?: number;
    loan_type?: string;
    leads_status: string;
    contact_status: string;
<<<<<<< HEAD
    utm_id?: string | null;
    outstanding?: number | null;
    loan_type?: string | null;
  };
=======
  } | null;
>>>>>>> 5f6fcea5
  participants?: Array<{
    user_id: string;
    joined_at?: string;
    user_info?: {
      id: string;
      name: string;
      email: string;
      role: string;
    };
  }>;
  last_message?: string | null;
  last_message_at?: string | null;
  unread_count?: number;
  is_assigned?: boolean;
  assigned_count?: number;
  participant_joined_at?: string; // For agent-specific queries
}

// Transform backend response to frontend Room type
function transformBackendRoom(backendRoom: BackendRoom): Room {
  return {
    id: backendRoom.room_id,
    phone: backendRoom.room_phone,
    title: backendRoom.room_title,
    created_at: backendRoom.room_created_at,
    updated_at: backendRoom.room_updated_at,
    leads_id: backendRoom.leads_id || null,
    lead: backendRoom.leads_info ? {
      id: backendRoom.leads_info.id,
      name: backendRoom.leads_info.name || null,
      phone: backendRoom.leads_info.phone,
      leads_status: backendRoom.leads_info.leads_status || null,
      contact_status: backendRoom.leads_info.contact_status || null,
      utm_id: backendRoom.leads_info.utm_id || null,
      outstanding: backendRoom.leads_info.outstanding || null,
      loan_type: backendRoom.leads_info.loan_type || null,
      created_at: backendRoom.room_created_at, // Fallback
      updated_at: backendRoom.room_updated_at, // Fallback
    } : undefined,
    last_message: backendRoom.last_message || undefined,
    last_message_at: backendRoom.last_message_at || undefined,
    unread_count: backendRoom.unread_count || 0,
    is_assigned: backendRoom.is_assigned ?? false,
    assigned_count: backendRoom.assigned_count || backendRoom.participants?.length || 0,
    assigned_agents: backendRoom.participants?.map(p => ({
      room_id: backendRoom.room_id,
      user_id: p.user_id,
      joined_at: p.joined_at || backendRoom.participant_joined_at || backendRoom.room_created_at,
    })) || [],
  };
}

interface UseRealtimeRoomsProps {
  socket: Socket | null;
  isConnected: boolean;
  userId?: string;
  userRole?: string;
}

export function useRealtimeRooms({ socket, isConnected, userId, userRole }: UseRealtimeRoomsProps) {
  const [rooms, setRooms] = useState<Room[]>([]);
  const [loading, setLoading] = useState(true);
  const [error, setError] = useState<string | null>(null);

  // ✅ Fetch all rooms from REST API
  const fetchRooms = useCallback(async () => {
    try {
      setLoading(true);
      setError(null);
      
      console.log('📚 Fetching room list...', { 
        userId, 
        userRole,
        hasUserId: !!userId
      });
      
      // ✅ ALWAYS use GET /rooms?user_id= for ALL roles
      // Backend will handle authorization and return appropriate rooms
      // - Admin/Supervisor: Backend returns all rooms
      // - Agent: Backend returns only assigned rooms
      const baseUrl = process.env.NEXT_PUBLIC_API_URL || 'http://localhost:8080';
      
      if (!userId) {
        throw new Error('User ID is required to fetch rooms');
      }
      
      const url = `${baseUrl}/rooms?user_id=${userId}`;
      
      console.log('� Fetching from:', url);
      console.log('� User role:', userRole);
      console.log('🆔 User ID:', userId);
      
      const response = await fetch(url);
      
      console.log('📡 Response status:', response.status, response.statusText);
      
      if (!response.ok) {
        const errorText = await response.text();
        console.error('❌ Backend error response:', {
          status: response.status,
          statusText: response.statusText,
          body: errorText
        });
        
        throw new Error(
          `Backend Error ${response.status}: ${response.statusText}\n\n` +
          `Response: ${errorText}\n\n` +
          `URL: ${url}\n\n` +
          `Troubleshooting:\n` +
          `- Check if backend is running on localhost:8080\n` +
          `- Check backend logs for SQL/database errors\n` +
          `- Verify room_participants table has data for this user`
        );
      }
      
      const data = await response.json();
      console.log('📊 Rooms response:', {
        success: data.success,
        roomCount: data.data?.rooms?.length || 0,
        hasData: !!data.data,
        totalCount: data.data?.total_count
      });
      
      if (data.success && data.data?.rooms) {
        const roomCount = data.data.rooms.length;
        console.log(`✅ Loaded ${roomCount} rooms`);
        
        if (roomCount === 0) {
          console.warn('⚠️ No rooms found!', {
            userRole,
            userId,
            hint: 'No rooms available for this user. Backend controls room visibility based on role and assignments.'
          });
        }
        
        // Transform backend response to frontend format
        const transformedRooms = data.data.rooms.map((room: BackendRoom) => transformBackendRoom(room));
        
        console.log('🔄 Transformed rooms:', {
          count: transformedRooms.length,
          sample: transformedRooms[0] ? {
            id: transformedRooms[0].id,
            title: transformedRooms[0].title,
            phone: transformedRooms[0].phone,
            last_message: transformedRooms[0].last_message,
            last_message_at: transformedRooms[0].last_message_at,
          } : null
        });
        
        // Sort by latest activity (already sorted by ChatSidebar, but good to have here too)
        const sortedRooms = transformedRooms.sort((a: Room, b: Room) => {
          const timeA = a.last_message_at || a.updated_at;
          const timeB = b.last_message_at || b.updated_at;
          const dateA = new Date(timeA).getTime();
          const dateB = new Date(timeB).getTime();
          return dateB - dateA;
        });
        
        setRooms(sortedRooms);
      } else {
        console.warn('⚠️ Unexpected response format:', data);
        setRooms([]);
      }
    } catch (error) {
      console.error('❌ Failed to fetch rooms:', error);
      setError(error instanceof Error ? error.message : 'Failed to load rooms');
      setRooms([]);
    } finally {
      setLoading(false);
    }
  }, [userId, userRole]);

  // Load rooms on mount
  useEffect(() => {
    fetchRooms();
  }, [fetchRooms]);

  // ✅ Socket.IO for real-time room updates
  useEffect(() => {
    if (!socket || !isConnected) return;

    console.log('📨 Listening for room updates...');

    // ✅ NEW ROOM COMPLETE EVENT - Customer baru ngechat dengan FULL DATA!
    // Backend emit ke SEMUA users (admin/supervisor bisa assign)
    // Agent: Hanya show jika mereka di-assign ke room
    // Data sudah lengkap: room + first message + leads info (NO RACE CONDITION!)
    socket.on('new_room_complete', (newRoom: {
      room_id: string;
      room_phone: string;
      room_title: string;
      room_created_at: string;
      room_updated_at: string;
      leads_id?: string | null;
      leads_info?: {
        id: string;
        utm_id?: string | null;
        name: string;
        phone: string;
        outstanding?: number;
        loan_type?: string;
        leads_status: string;
        contact_status: string;
      } | null;
      last_message?: {
        id: string;
        content_text: string;
        content_type: string;
        created_at: string;
        user_id: string | null;
        wa_message_id: string;
      };
      last_message_text?: string;
      last_message_timestamp?: string;
      last_message_type?: string;
      unread_count?: number;
      message_count?: number;
      participants?: Array<{
        id: string;
        user_id: string;
        user_name: string;
        user_email: string;
        user_role: string;
        joined_at: string;
      }>;
    }) => {
      console.log('🆕 NEW ROOM COMPLETE - Customer baru ngechat dengan FULL DATA!', {
        roomId: newRoom.room_id,
        phone: newRoom.room_phone,
        title: newRoom.room_title,
        leadsName: newRoom.leads_info?.name,
        lastMessage: newRoom.last_message_text,
        hasCompleteData: !!(newRoom.leads_info && newRoom.last_message),
        timestamp: newRoom.room_created_at,
        currentUserRole: userRole,
      });
      
      // ✅ BEST PRACTICE: Hybrid approach
      // - Admin/Supervisor: Show semua new rooms (biar bisa assign)
      // - Agent: SKIP dulu, tunggu agent_assigned event atau refetch
      if (userRole === 'agent') {
        console.log('ℹ️ Agent mode: Room tidak otomatis ditambah (tunggu assignment)');
        console.log('💡 Hint: Supervisor harus assign agent ke room ini dulu');
        return; // SKIP - Agent akan dapat room via refetch atau agent_assigned event
      }
      
      // ✅ Transform to Room format (data already complete from backend!)
      const roomData: Room = {
<<<<<<< HEAD
        id: newRoom.id,
        phone: newRoom.phone,
        title: newRoom.title,
        created_at: newRoom.created_at,
        updated_at: newRoom.updated_at,
        leads_id: newRoom.leads_id || null,
        last_message: undefined,
        last_message_at: newRoom.created_at,
        unread_count: 0,
        is_assigned: false, // New room is always unassigned initially
        assigned_count: 0,
        assigned_agents: [],
      };
      
      setRooms(prev => {
        // Check if room already exists
        const exists = prev.some(r => r.id === newRoom.id);
=======
        room_id: newRoom.room_id,
        room_phone: newRoom.room_phone,
        room_title: newRoom.room_title,
        room_created_at: newRoom.room_created_at,
        room_updated_at: newRoom.room_updated_at,
        room_leads_id: newRoom.leads_id,
        leads_info: newRoom.leads_info,
        last_message: newRoom.last_message_text,
        last_message_at: newRoom.last_message_timestamp || newRoom.room_created_at,
        unread_count: newRoom.unread_count || 1,
        is_assigned: false, // New room is always unassigned initially
        participants: newRoom.participants?.map(p => ({
          user_id: p.user_id,
          name: p.user_name,
          role: p.user_role,
        })) || [],
      };
      
      setRooms(prev => {
        // Check if room already exists (prevent duplicates)
        const exists = prev.some(r => r.room_id === newRoom.room_id);
>>>>>>> 5f6fcea5
        if (exists) {
          console.log('⚠️ Room already exists, updating with complete data');
          // Update existing room with complete data
          return prev.map(r => r.room_id === newRoom.room_id ? roomData : r);
        }
        
        console.log('✅ Adding NEW COMPLETE room to TOP of list (Admin/Supervisor can assign agents)');
        // Add to TOP of list (paling atas seperti WhatsApp)
        return [roomData, ...prev];
      });
      
      // Show browser notification (only for admin/supervisor)
      if (typeof window !== 'undefined' && Notification.permission === 'granted') {
        const customerName = newRoom.leads_info?.name || newRoom.room_title || newRoom.room_phone;
        new Notification('💬 New Chat', {
          body: `New message from ${customerName}`,
          icon: '/logo.png',
          tag: newRoom.room_id,
        });
      }
      
      // Play notification sound
      try {
        const audio = new Audio('/sounds/new-chat.mp3');
        audio.play().catch(e => console.log('🔇 Sound play failed:', e));
      } catch (e) {
        console.log('🔇 Sound not available');
      }
    });

    // ✅ NEW MESSAGE EVENT - Update room preview for existing rooms
    // Note: For NEW rooms, use new_room_complete event instead
    socket.on('new_message', (message: {
      id: string;
      room_id: string;
      user_id: string | null;
      content_type: string;
      content_text?: string;
      created_at: string;
    }) => {
      console.log('📩 New message in room:', message.room_id);
      
      setRooms(prev => {
        // Check if room exists in current list
        const roomExists = prev.some(room => room.room_id === message.room_id);
        
        if (!roomExists) {
          console.warn('⚠️ Message for UNKNOWN room - Should have received new_room_complete first!', {
            roomId: message.room_id,
            messageText: message.content_text,
            hint: 'Backend should emit new_room_complete before new_message for new rooms'
          });
          
          // Edge case: Room might be filtered out (e.g., agent not assigned yet)
          // Just log and ignore - room will appear when agent is assigned
          return prev;
        }
        
        // ✅ Update room preview with latest message
        const updated = prev.map(room => {
          if (room.id === message.room_id) {
            return {
              ...room,
              last_message: message.content_text || '[Media]',
              last_message_at: message.created_at,
              room_updated_at: message.created_at,
              // Increment unread count if from customer (user_id = null)
              unread_count: message.user_id === null 
                ? (room.unread_count || 0) + 1 
                : room.unread_count,
            };
          }
          return room;
        });
        
        // ✅ Sort by latest message (WhatsApp-like behavior)
        return updated.sort((a, b) => {
          const dateA = new Date(a.last_message_at || a.updated_at).getTime();
          const dateB = new Date(b.last_message_at || b.updated_at).getTime();
          return dateB - dateA;
        });
      });
    });

    // ✅ AGENT ASSIGNMENT EVENT
    // When agent assigned to room, add room to their list (if not already there)
    socket.on('agent_assigned', (data: {
      room_id: string;
      agent_id: string;
      agent_name: string;
      assigned_at: string;
      room?: {
        id: string;
        phone: string;
        title: string;
        created_at: string;
        updated_at: string;
      };
    }) => {
      console.log('👤 Agent assigned to room:', {
        roomId: data.room_id,
        agentId: data.agent_id,
        agentName: data.agent_name,
        currentUserId: userId,
        isCurrentUser: data.agent_id === userId,
      });
      
      // ✅ If THIS agent was assigned, add room to their list
      if (userRole === 'agent' && data.agent_id === userId) {
        console.log('🎯 This agent was assigned! Adding room to list...');
        
        setRooms(prev => {
          // Check if room already exists
          const exists = prev.some(r => r.id === data.room_id);
          
          if (exists) {
            console.log('ℹ️ Room already in list, updating assigned_agents and is_assigned');
            // Just update assigned_agents and is_assigned
            return prev.map(room => {
              if (room.id === data.room_id) {
                const assignedAgents = room.assigned_agents || [];
                const agentExists = assignedAgents.some(a => a.user_id === data.agent_id);
                
                if (!agentExists) {
                  const newAgent = {
                    room_id: data.room_id,
                    user_id: data.agent_id,
                    joined_at: data.assigned_at,
                  };
                  return {
                    ...room,
                    is_assigned: true,
                    assigned_count: (room.assigned_count || 0) + 1,
                    assigned_agents: [...assignedAgents, newAgent],
                  };
                }
                // Agent already exists, just update is_assigned
                return {
                  ...room,
                  is_assigned: true,
                };
              }
              return room;
            });
          }
          
          // Room not in list, need to fetch from backend or use provided data
          if (data.room) {
            console.log('✅ Adding newly assigned room to agent list');
            const newRoom: Room = {
              id: data.room.id,
              phone: data.room.phone,
              title: data.room.title,
              created_at: data.room.created_at,
              updated_at: data.room.updated_at,
              leads_id: null,
              is_assigned: true, // Room is assigned (agent just got assigned)
              assigned_count: 1,
              assigned_agents: [{
                room_id: data.room_id,
                user_id: data.agent_id,
                joined_at: data.assigned_at,
              }],
              last_message: undefined,
              last_message_at: data.room.created_at,
              unread_count: 0,
            };
            
            // Add to top (newly assigned rooms should be visible)
            return [newRoom, ...prev];
          } else {
            // Room data not provided, refetch from API
            console.log('⚠️ Room data not provided, triggering refetch...');
            // Trigger refetch after small delay
            setTimeout(() => {
              fetchRooms();
            }, 500);
          }
          
          return prev;
        });
        
        // Show notification for agent
        if (typeof window !== 'undefined' && Notification.permission === 'granted') {
          new Notification('🎯 New Assignment', {
            body: `You've been assigned to chat with ${data.room?.title || data.room?.phone || 'customer'}`,
            icon: '/logo.png',
            tag: data.room_id,
          });
        }
      } else {
        // Not this agent, just update assigned_agents and is_assigned for admin/supervisor view
        setRooms(prev => prev.map(room => {
          if (room.id === data.room_id) {
            const assignedAgents = room.assigned_agents || [];
            const agentExists = assignedAgents.some(a => a.user_id === data.agent_id);
            
            if (!agentExists) {
              const newAgent = {
                room_id: data.room_id,
                user_id: data.agent_id,
                joined_at: data.assigned_at,
              };
              return {
                ...room,
                is_assigned: true,
                assigned_count: (room.assigned_count || 0) + 1,
                assigned_agents: [...assignedAgents, newAgent],
              };
            }
            // Agent already exists, just update is_assigned
            return {
              ...room,
              is_assigned: true,
            };
          }
          return room;
        }));
      }
    });

    // ✅ AGENT UNASSIGNMENT EVENT
    // When agent unassigned from room, remove room from their list (agents only)
    socket.on('agent_unassigned', (data: {
      room_id: string;
      agent_id: string;
    }) => {
      console.log('👤 Agent unassigned from room:', {
        roomId: data.room_id,
        agentId: data.agent_id,
        currentUserId: userId,
        isCurrentUser: data.agent_id === userId,
      });
      
      // ✅ If THIS agent was unassigned, remove room from their list
      if (userRole === 'agent' && data.agent_id === userId) {
        console.log('🚫 This agent was unassigned! Removing room from list...');
        
        setRooms(prev => prev.filter(room => room.id !== data.room_id));
        
        // Show notification
        if (typeof window !== 'undefined' && Notification.permission === 'granted') {
          new Notification('🚫 Unassigned', {
            body: 'You\'ve been removed from a chat',
            icon: '/logo.png',
            tag: data.room_id,
          });
        }
      } else {
        // Not this agent, just update assigned_agents and is_assigned for admin/supervisor view
        setRooms(prev => prev.map(room => {
          if (room.id === data.room_id) {
            const updatedAgents = (room.assigned_agents || []).filter(a => a.user_id !== data.agent_id);
            return {
              ...room,
              is_assigned: updatedAgents.length > 0,
              assigned_count: updatedAgents.length,
              assigned_agents: updatedAgents,
            };
          }
          return room;
        }));
      }
    });

    // Cleanup
    return () => {
      socket.off('new_room_complete');
      socket.off('new_message');
      socket.off('agent_assigned');
      socket.off('agent_unassigned');
    };
  }, [socket, isConnected]);

  // Reset unread count for a room
  const markRoomAsRead = useCallback((roomId: string) => {
    setRooms(prev => prev.map(room => 
      room.id === roomId 
        ? { ...room, unread_count: 0 }
        : room
    ));
  }, []);

  return {
    rooms,
    loading,
    error,
    refetch: fetchRooms,
    markRoomAsRead,
  };
}<|MERGE_RESOLUTION|>--- conflicted
+++ resolved
@@ -2,16 +2,14 @@
 
 import { useEffect, useState, useCallback } from 'react';
 import { Socket } from 'socket.io-client';
-import type { Room } from '@/types';
-
-// Backend response format
-interface BackendRoom {
+
+export interface Room {
   room_id: string;
   room_phone: string;
   room_title: string;
   room_created_at: string;
   room_updated_at: string;
-  leads_id?: string | null;
+  room_leads_id?: string | null; // Direct leads_id from rooms table
   leads_info?: {
     id: string;
     utm_id?: string | null;
@@ -21,64 +19,16 @@
     loan_type?: string;
     leads_status: string;
     contact_status: string;
-<<<<<<< HEAD
-    utm_id?: string | null;
-    outstanding?: number | null;
-    loan_type?: string | null;
-  };
-=======
   } | null;
->>>>>>> 5f6fcea5
   participants?: Array<{
     user_id: string;
-    joined_at?: string;
-    user_info?: {
-      id: string;
-      name: string;
-      email: string;
-      role: string;
-    };
+    name: string;
+    role: string;
   }>;
-  last_message?: string | null;
-  last_message_at?: string | null;
+  last_message?: string;
+  last_message_at?: string;
   unread_count?: number;
-  is_assigned?: boolean;
-  assigned_count?: number;
-  participant_joined_at?: string; // For agent-specific queries
-}
-
-// Transform backend response to frontend Room type
-function transformBackendRoom(backendRoom: BackendRoom): Room {
-  return {
-    id: backendRoom.room_id,
-    phone: backendRoom.room_phone,
-    title: backendRoom.room_title,
-    created_at: backendRoom.room_created_at,
-    updated_at: backendRoom.room_updated_at,
-    leads_id: backendRoom.leads_id || null,
-    lead: backendRoom.leads_info ? {
-      id: backendRoom.leads_info.id,
-      name: backendRoom.leads_info.name || null,
-      phone: backendRoom.leads_info.phone,
-      leads_status: backendRoom.leads_info.leads_status || null,
-      contact_status: backendRoom.leads_info.contact_status || null,
-      utm_id: backendRoom.leads_info.utm_id || null,
-      outstanding: backendRoom.leads_info.outstanding || null,
-      loan_type: backendRoom.leads_info.loan_type || null,
-      created_at: backendRoom.room_created_at, // Fallback
-      updated_at: backendRoom.room_updated_at, // Fallback
-    } : undefined,
-    last_message: backendRoom.last_message || undefined,
-    last_message_at: backendRoom.last_message_at || undefined,
-    unread_count: backendRoom.unread_count || 0,
-    is_assigned: backendRoom.is_assigned ?? false,
-    assigned_count: backendRoom.assigned_count || backendRoom.participants?.length || 0,
-    assigned_agents: backendRoom.participants?.map(p => ({
-      room_id: backendRoom.room_id,
-      user_id: p.user_id,
-      joined_at: p.joined_at || backendRoom.participant_joined_at || backendRoom.room_created_at,
-    })) || [],
-  };
+  is_assigned?: boolean; // Backend field: true if room has assigned agents
 }
 
 interface UseRealtimeRoomsProps {
@@ -102,24 +52,25 @@
       console.log('📚 Fetching room list...', { 
         userId, 
         userRole,
-        hasUserId: !!userId
-      });
-      
-      // ✅ ALWAYS use GET /rooms?user_id= for ALL roles
-      // Backend will handle authorization and return appropriate rooms
-      // - Admin/Supervisor: Backend returns all rooms
-      // - Agent: Backend returns only assigned rooms
+        hasUserId: !!userId,
+        willFilter: userRole === 'agent' && !!userId
+      });
+      
+      // Build URL with query params for agent filtering
       const baseUrl = process.env.NEXT_PUBLIC_API_URL || 'http://localhost:8080';
-      
-      if (!userId) {
-        throw new Error('User ID is required to fetch rooms');
-      }
-      
-      const url = `${baseUrl}/rooms?user_id=${userId}`;
-      
-      console.log('� Fetching from:', url);
-      console.log('� User role:', userRole);
-      console.log('🆔 User ID:', userId);
+      let url = `${baseUrl}/rooms`;
+      
+      // For agents, add user_id to filter their assigned rooms
+      // Admin/Supervisor: GET /rooms (all rooms)
+      // Agent: GET /rooms?user_id=<agent_uuid> (only assigned rooms)
+      if (userRole === 'agent' && userId) {
+        url += `?user_id=${userId}`;
+        console.log('🔍 Agent mode: Filtering rooms by user_id');
+      } else {
+        console.log('👥 Admin/Supervisor mode: Fetching all rooms');
+      }
+      
+      console.log('📡 Fetching from:', url);
       
       const response = await fetch(url);
       
@@ -160,30 +111,16 @@
           console.warn('⚠️ No rooms found!', {
             userRole,
             userId,
-            hint: 'No rooms available for this user. Backend controls room visibility based on role and assignments.'
+            hint: userRole === 'agent' 
+              ? 'Agent might not be assigned to any rooms. Check room_participants table.'
+              : 'No rooms exist in database yet.'
           });
         }
         
-        // Transform backend response to frontend format
-        const transformedRooms = data.data.rooms.map((room: BackendRoom) => transformBackendRoom(room));
-        
-        console.log('🔄 Transformed rooms:', {
-          count: transformedRooms.length,
-          sample: transformedRooms[0] ? {
-            id: transformedRooms[0].id,
-            title: transformedRooms[0].title,
-            phone: transformedRooms[0].phone,
-            last_message: transformedRooms[0].last_message,
-            last_message_at: transformedRooms[0].last_message_at,
-          } : null
-        });
-        
-        // Sort by latest activity (already sorted by ChatSidebar, but good to have here too)
-        const sortedRooms = transformedRooms.sort((a: Room, b: Room) => {
-          const timeA = a.last_message_at || a.updated_at;
-          const timeB = b.last_message_at || b.updated_at;
-          const dateA = new Date(timeA).getTime();
-          const dateB = new Date(timeB).getTime();
+        // Sort by latest activity
+        const sortedRooms = data.data.rooms.sort((a: Room, b: Room) => {
+          const dateA = new Date(a.last_message_at || a.room_updated_at).getTime();
+          const dateB = new Date(b.last_message_at || b.room_updated_at).getTime();
           return dateB - dateA;
         });
         
@@ -277,25 +214,6 @@
       
       // ✅ Transform to Room format (data already complete from backend!)
       const roomData: Room = {
-<<<<<<< HEAD
-        id: newRoom.id,
-        phone: newRoom.phone,
-        title: newRoom.title,
-        created_at: newRoom.created_at,
-        updated_at: newRoom.updated_at,
-        leads_id: newRoom.leads_id || null,
-        last_message: undefined,
-        last_message_at: newRoom.created_at,
-        unread_count: 0,
-        is_assigned: false, // New room is always unassigned initially
-        assigned_count: 0,
-        assigned_agents: [],
-      };
-      
-      setRooms(prev => {
-        // Check if room already exists
-        const exists = prev.some(r => r.id === newRoom.id);
-=======
         room_id: newRoom.room_id,
         room_phone: newRoom.room_phone,
         room_title: newRoom.room_title,
@@ -317,7 +235,6 @@
       setRooms(prev => {
         // Check if room already exists (prevent duplicates)
         const exists = prev.some(r => r.room_id === newRoom.room_id);
->>>>>>> 5f6fcea5
         if (exists) {
           console.log('⚠️ Room already exists, updating with complete data');
           // Update existing room with complete data
@@ -378,7 +295,7 @@
         
         // ✅ Update room preview with latest message
         const updated = prev.map(room => {
-          if (room.id === message.room_id) {
+          if (room.room_id === message.room_id) {
             return {
               ...room,
               last_message: message.content_text || '[Media]',
@@ -395,8 +312,8 @@
         
         // ✅ Sort by latest message (WhatsApp-like behavior)
         return updated.sort((a, b) => {
-          const dateA = new Date(a.last_message_at || a.updated_at).getTime();
-          const dateB = new Date(b.last_message_at || b.updated_at).getTime();
+          const dateA = new Date(a.last_message_at || a.room_updated_at).getTime();
+          const dateB = new Date(b.last_message_at || b.room_updated_at).getTime();
           return dateB - dateA;
         });
       });
@@ -431,27 +348,28 @@
         
         setRooms(prev => {
           // Check if room already exists
-          const exists = prev.some(r => r.id === data.room_id);
+          const exists = prev.some(r => r.room_id === data.room_id);
           
           if (exists) {
-            console.log('ℹ️ Room already in list, updating assigned_agents and is_assigned');
-            // Just update assigned_agents and is_assigned
+            console.log('ℹ️ Room already in list, updating participants and is_assigned');
+            // Just update participants and is_assigned
             return prev.map(room => {
-              if (room.id === data.room_id) {
-                const assignedAgents = room.assigned_agents || [];
-                const agentExists = assignedAgents.some(a => a.user_id === data.agent_id);
+              if (room.room_id === data.room_id) {
+                const participants = room.participants || [];
+                const agentExists = participants.some(p => p.user_id === data.agent_id);
                 
                 if (!agentExists) {
-                  const newAgent = {
-                    room_id: data.room_id,
-                    user_id: data.agent_id,
-                    joined_at: data.assigned_at,
-                  };
                   return {
                     ...room,
                     is_assigned: true,
-                    assigned_count: (room.assigned_count || 0) + 1,
-                    assigned_agents: [...assignedAgents, newAgent],
+                    participants: [
+                      ...participants,
+                      {
+                        user_id: data.agent_id,
+                        name: data.agent_name,
+                        role: 'agent',
+                      }
+                    ],
                   };
                 }
                 // Agent already exists, just update is_assigned
@@ -468,18 +386,16 @@
           if (data.room) {
             console.log('✅ Adding newly assigned room to agent list');
             const newRoom: Room = {
-              id: data.room.id,
-              phone: data.room.phone,
-              title: data.room.title,
-              created_at: data.room.created_at,
-              updated_at: data.room.updated_at,
-              leads_id: null,
+              room_id: data.room.id,
+              room_phone: data.room.phone,
+              room_title: data.room.title,
+              room_created_at: data.room.created_at,
+              room_updated_at: data.room.updated_at,
               is_assigned: true, // Room is assigned (agent just got assigned)
-              assigned_count: 1,
-              assigned_agents: [{
-                room_id: data.room_id,
+              participants: [{
                 user_id: data.agent_id,
-                joined_at: data.assigned_at,
+                name: data.agent_name,
+                role: 'agent',
               }],
               last_message: undefined,
               last_message_at: data.room.created_at,
@@ -509,23 +425,24 @@
           });
         }
       } else {
-        // Not this agent, just update assigned_agents and is_assigned for admin/supervisor view
+        // Not this agent, just update participants and is_assigned for admin/supervisor view
         setRooms(prev => prev.map(room => {
-          if (room.id === data.room_id) {
-            const assignedAgents = room.assigned_agents || [];
-            const agentExists = assignedAgents.some(a => a.user_id === data.agent_id);
+          if (room.room_id === data.room_id) {
+            const participants = room.participants || [];
+            const agentExists = participants.some(p => p.user_id === data.agent_id);
             
             if (!agentExists) {
-              const newAgent = {
-                room_id: data.room_id,
-                user_id: data.agent_id,
-                joined_at: data.assigned_at,
-              };
               return {
                 ...room,
                 is_assigned: true,
-                assigned_count: (room.assigned_count || 0) + 1,
-                assigned_agents: [...assignedAgents, newAgent],
+                participants: [
+                  ...participants,
+                  {
+                    user_id: data.agent_id,
+                    name: data.agent_name,
+                    role: 'agent',
+                  }
+                ],
               };
             }
             // Agent already exists, just update is_assigned
@@ -556,7 +473,7 @@
       if (userRole === 'agent' && data.agent_id === userId) {
         console.log('🚫 This agent was unassigned! Removing room from list...');
         
-        setRooms(prev => prev.filter(room => room.id !== data.room_id));
+        setRooms(prev => prev.filter(room => room.room_id !== data.room_id));
         
         // Show notification
         if (typeof window !== 'undefined' && Notification.permission === 'granted') {
@@ -567,15 +484,14 @@
           });
         }
       } else {
-        // Not this agent, just update assigned_agents and is_assigned for admin/supervisor view
+        // Not this agent, just update participants and is_assigned for admin/supervisor view
         setRooms(prev => prev.map(room => {
-          if (room.id === data.room_id) {
-            const updatedAgents = (room.assigned_agents || []).filter(a => a.user_id !== data.agent_id);
+          if (room.room_id === data.room_id) {
+            const updatedParticipants = (room.participants || []).filter(p => p.user_id !== data.agent_id);
             return {
               ...room,
-              is_assigned: updatedAgents.length > 0,
-              assigned_count: updatedAgents.length,
-              assigned_agents: updatedAgents,
+              is_assigned: updatedParticipants.length > 0,
+              participants: updatedParticipants,
             };
           }
           return room;
@@ -595,7 +511,7 @@
   // Reset unread count for a room
   const markRoomAsRead = useCallback((roomId: string) => {
     setRooms(prev => prev.map(room => 
-      room.id === roomId 
+      room.room_id === roomId 
         ? { ...room, unread_count: 0 }
         : room
     ));
